--- conflicted
+++ resolved
@@ -82,11 +82,7 @@
             if value is not None
         }
 
-<<<<<<< HEAD
     start_time = time.time_ns()
-=======
-    # start_time = time.time() TODO - UNCOMMENT BELOW ONCE API IS UPDATED
->>>>>>> d383e196
 
     if audit_api_url and kwargs['cwd']:
         # Call _post_audit_info for working directory, setting status to 'in progress'
