"""File Download Utils"""

import os
import platform
import stat
from typing import Dict, Tuple, Optional
from urllib.parse import urlparse

import boto3
import requests
from botocore.exceptions import ClientError
from filelock import FileLock


class FileDownloadFailed(RuntimeError):
    """Error raised when failing to download a file"""


class PluginDownload:
    """Utility for downloading plugins"""

    def __init__(self, s3_client):
        self.s3_client = s3_client or boto3.client('s3')

    def download_plugins(self, plugin_paths: Dict[str, str]):
        """
        Download a set of Terraform plugins to the user's home directory
        :param plugin_paths: A dictionary of plugin names and URLs where to download them
        """
        for name, path in plugin_paths.items():
            home = os.path.expanduser("~")
            plugin_directory = os.path.join(home, '.terraform.d/plugins')
            os.makedirs(plugin_directory, exist_ok=True)

            file_path = os.path.join(plugin_directory, name)

            system = platform.system()
            machine = platform.machine()
            path_with_platform = '%s/%s/%s' % (path, system, machine)

            lock_path = '%s.%s' % (file_path, 'lock')
            lock = FileLock(lock_path, timeout=600)
            # use a lock to prevent conflicts writing the file if running this command in parallel
            with lock:
                try:
                    self._download_file(path_with_platform, file_path)
                except FileDownloadFailed:
                    print('Unable to get plugin from %s. Attempting %s instead' % (path_with_platform, path))
                    self._download_file(path, file_path)

    def _download_file(self, url: str, file_path: str):
        """
        Download from a url and save it to a file

        :param url: URL of file to download
        :param file_path: Path where to save file
        """
        # get the etag from the etag file if it exists
        etag = None
        etag_path = '%s.%s' % (file_path, 'etag')
        if os.path.isfile(etag_path) and os.path.isfile(file_path):
            with(open(etag_path, 'r')) as etag_file:
                etag = etag_file.read()

        download_info = self._get_file_content(url, etag)

        if download_info:
            content = download_info[0]
            etag = download_info[1]

            with(open(file_path, 'wb')) as out_file:
                out_file.write(content)

            mode = os.stat(file_path)
            os.chmod(file_path, mode.st_mode | stat.S_IEXEC)

            if etag:
                # AWS returns the etag surrounded by quotes
                # remove them if that happens
                if etag[0] == '"':
                    etag = etag[1:-1]
                with(open(etag_path, 'w')) as etag_file:
                    etag_file.write(etag)

    def _get_file_content(self, url: str, etag: Optional[str]) -> Optional[Tuple[bytes, Optional[str]]]:
        """
        Download a file from either S3 or HTTP

        :param url: URL where to download the file from
        :param etag: etag value to use for caching
        :return: File content and the file's etag. Will return None if the file is already cached
        """
        print('Downloading %s' % url)

        parsed_url = urlparse(url)

        if parsed_url.scheme in ('http', 'https'):
            return self._get_http_content(url, etag)

        if parsed_url.scheme == 's3':
            return self._get_s3_content(url, etag)

        raise RuntimeError('Invalid file download scheme. URL must start with one of (http, https, s3')

    def _get_http_content(self, url: str, etag: Optional[str]) -> Optional[Tuple[bytes, Optional[str]]]:
        """Download a file over HTTP/HTTPS"""
        headers = {}

        # get the file. send etag header to avoid downloading file if we already have the same version
        if etag:
            headers['If-None-Match'] = etag

        try:
            response = requests.get(url, headers=headers)
            response.raise_for_status()

            if response.status_code == 304:
                return None

            return response.content, response.headers.get('etag')
<<<<<<< HEAD
        except requests.HTTPError as ex:
            raise FileDownloadFailed() from ex
=======
        except requests.HTTPError as exception:
            raise FileDownloadFailed() from exception
>>>>>>> 120a5768

    def _get_s3_content(self, url: str, etag: Optional[str]) -> Optional[Tuple[bytes, Optional[str]]]:
        """Download a file from S3 using the AWS SDK"""
        parsed_url = urlparse(url)

        args = {
            'Bucket': parsed_url.hostname,
            'Key': parsed_url.path[1:]  # remove leading slash in path
        }

        if etag:
            args['IfNoneMatch'] = etag

        try:
            response = self.s3_client.get_object(**args)
            return response['Body'].read(), response['ETag']
        except ClientError as ex:
            if ex.response['Error']['Code'] == '304':
                return None
            if ex.response['Error']['Code'] == 'NoSuchKey':
                raise FileDownloadFailed() from ex
            raise ex<|MERGE_RESOLUTION|>--- conflicted
+++ resolved
@@ -118,13 +118,8 @@
                 return None
 
             return response.content, response.headers.get('etag')
-<<<<<<< HEAD
-        except requests.HTTPError as ex:
-            raise FileDownloadFailed() from ex
-=======
         except requests.HTTPError as exception:
             raise FileDownloadFailed() from exception
->>>>>>> 120a5768
 
     def _get_s3_content(self, url: str, etag: Optional[str]) -> Optional[Tuple[bytes, Optional[str]]]:
         """Download a file from S3 using the AWS SDK"""
