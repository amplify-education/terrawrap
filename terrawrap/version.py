"""Place of record for the package version"""

<<<<<<< HEAD
__version__ = "0.4.7"
=======
__version__ = "0.4.8"
>>>>>>> 0d99e2f6
__git_hash__ = "GIT_HASH"<|MERGE_RESOLUTION|>--- conflicted
+++ resolved
@@ -1,8 +1,4 @@
 """Place of record for the package version"""
 
-<<<<<<< HEAD
-__version__ = "0.4.7"
-=======
-__version__ = "0.4.8"
->>>>>>> 0d99e2f6
+__version__ = "0.4.9"
 __git_hash__ = "GIT_HASH"