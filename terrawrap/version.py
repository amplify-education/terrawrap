"""Place of record for the package version"""

<<<<<<< HEAD
__version__ = "0.5.14"
=======
__version__ = "0.5.15"
>>>>>>> 760a94f6
__git_hash__ = "GIT_HASH"<|MERGE_RESOLUTION|>--- conflicted
+++ resolved
@@ -1,8 +1,4 @@
 """Place of record for the package version"""
 
-<<<<<<< HEAD
-__version__ = "0.5.14"
-=======
-__version__ = "0.5.15"
->>>>>>> 760a94f6
+__version__ = "0.5.16"
 __git_hash__ = "GIT_HASH"