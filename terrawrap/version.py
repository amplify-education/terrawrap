"""Place of record for the package version"""

<<<<<<< HEAD
__version__ = "0.5.20"
=======
__version__ = "0.5.24"
>>>>>>> 0b516658
__git_hash__ = "GIT_HASH"<|MERGE_RESOLUTION|>--- conflicted
+++ resolved
@@ -1,8 +1,4 @@
 """Place of record for the package version"""
 
-<<<<<<< HEAD
-__version__ = "0.5.20"
-=======
-__version__ = "0.5.24"
->>>>>>> 0b516658
+__version__ = "0.5.25"
 __git_hash__ = "GIT_HASH"