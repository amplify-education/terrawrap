"""Data classes to represent the wrapper config file"""
# TODO: convert these classes to dataclasses once we drop support for Python3.6
# pylint: disable=missing-docstring

from enum import Enum
from typing import Dict, Optional, List

import jsons


class EnvVarSource(Enum):
    SSM = 'ssm'
    TEXT = 'text'


class AbstractEnvVarConfig:
    def __init__(self, source: EnvVarSource):
        self.source = source


class SSMEnvVarConfig(AbstractEnvVarConfig):
    def __init__(self, path: str):
        super().__init__(EnvVarSource.SSM)
        self.path = path


class TextEnvVarConfig(AbstractEnvVarConfig):
    def __init__(self, value: str):
        super().__init__(EnvVarSource.TEXT)
        self.value = value


class S3BackendConfig:
    def __init__(self, bucket: str, region: str, dynamodb_table: str = None, role_arn: str = None):
        self.region = region
        self.bucket = bucket
        self.dynamodb_table = dynamodb_table
        self.role_arn = role_arn


class GCSBackendConfig:
    def __init__(self, bucket: str):
        self.bucket = bucket


class BackendsConfig:
    # pylint: disable=invalid-name
    def __init__(self, s3: Optional[S3BackendConfig] = None, gcs: Optional[GCSBackendConfig] = None):
        self.s3 = s3
        self.gcs = gcs


# pylint: disable=unused-argument
def env_var_deserializer(obj_dict, cls, **kwargs):
    """convert a dict to a subclass of AbstractEnvVarConfig"""
    if obj_dict['source'] == EnvVarSource.SSM.value:
        return SSMEnvVarConfig(obj_dict['path'])
    if obj_dict['source'] == EnvVarSource.TEXT.value:
        return TextEnvVarConfig(obj_dict['value'])

    raise RuntimeError('Invalid Source')


jsons.set_deserializer(env_var_deserializer, AbstractEnvVarConfig)


class WrapperConfig:
    def __init__(
            self,
            configure_backend: bool = True,
            pipeline_check: bool = True,
            backend_check: bool = True,
            plan_check: bool = True,
            envvars: Dict[str, AbstractEnvVarConfig] = None,
            backends: BackendsConfig = None,
<<<<<<< HEAD
            depends_on: List[str] = None,
            config: bool = True
=======
            depends_on: List[str] = None
>>>>>>> 7da7baaa
    ):
        self.configure_backend = configure_backend
        self.pipeline_check = pipeline_check
        self.backend_check = backend_check
        self.plan_check = plan_check
        self.envvars = envvars or {}
        self.backends = backends
<<<<<<< HEAD
        self.depends_on = depends_on
        self.config = config
=======
        self.depends_on = depends_on
>>>>>>> 7da7baaa
<|MERGE_RESOLUTION|>--- conflicted
+++ resolved
@@ -73,12 +73,7 @@
             plan_check: bool = True,
             envvars: Dict[str, AbstractEnvVarConfig] = None,
             backends: BackendsConfig = None,
-<<<<<<< HEAD
-            depends_on: List[str] = None,
-            config: bool = True
-=======
             depends_on: List[str] = None
->>>>>>> 7da7baaa
     ):
         self.configure_backend = configure_backend
         self.pipeline_check = pipeline_check
@@ -86,9 +81,4 @@
         self.plan_check = plan_check
         self.envvars = envvars or {}
         self.backends = backends
-<<<<<<< HEAD
-        self.depends_on = depends_on
-        self.config = config
-=======
-        self.depends_on = depends_on
->>>>>>> 7da7baaa
+        self.depends_on = depends_on