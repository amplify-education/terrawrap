#!/usr/bin/env python
"""
This script checks if any IAM or s3 bucket policy changes made in the terraform config

Usage:
    plan_check.py [options] <path>

Arguments:
    path    The path of the config directory to check

Options:
    -h, --help          Show this message and exit.[default: False]
    -s, --skip-iam      Skip iam changes for this run.[default: False]
    --modified-only     Only run plan check on directories that were changed in git
    --print-diff        Print the diff for any directories with changed configurations. [default: False]
    --with-colors       Print the diff with colors [default: False]
    --version           Show the version.
"""

import os
import re
import concurrent.futures
from operator import attrgetter
from enum import Enum
from typing import Tuple, List, Dict

from docopt import docopt

from terrawrap.utils.version import version_check
from terrawrap.version import __version__
from terrawrap.utils.cli import execute_command
from terrawrap.utils.collection_utils import pick_dict_values_by_substring, flatten_collection
from terrawrap.utils.config import parse_wrapper_configs, find_wrapper_config_files, resolve_envvars
from terrawrap.utils.git_utils import get_git_changed_files
from terrawrap.utils.module import get_module_usage_map
from terrawrap.utils.path import get_symlinks, get_directories_for_paths
from terrawrap.utils.tf_variables import get_auto_var_usages

IAM_POLICY_RE = re.compile('[-~+] .*(aws_iam_|aws_s3_bucket_policy).*')
SCRIPT_DIR = os.path.abspath(os.path.dirname(__file__))
CURRENT_DIRECTORY = os.getcwd()


class WrapperExitCode(Enum):
    SUCCESS = 0
    IAM_CHANGES = 2
    TERRAFORM_FAILURE = 3


class PlanExitCode(Enum):
    SUCCESS_NO_DIFF = 0
    FAILURE = 1
    SUCCESS_WITH_DIFF = 2


def get_subdirectories(root_dir: str) -> Tuple[List[str], List[str]]:
    """
    Make a list of subdirectories (with '.tf' files) of the path provided as the argument
    :param root_dir: The directory to run the script on.
    :return: lists of regular and symlinked directories
    """
    regular_directories = []
    symlinked_directories = []

    for current_dir, dirs, files in os.walk(root_dir, followlinks=True):
        if ".terraform" not in current_dir and any(entry.endswith(".tf") for entry in files):
            if os.path.islink(current_dir):
                symlinked_directories.append(current_dir)
            else:
                regular_directories.append(current_dir)
    return regular_directories, symlinked_directories


def init_and_plan_directory(
        directory: str,
        skip_iam: bool,
        print_diff: bool,
        with_colors: bool,
        additional_envvars: Dict[str, str]
) -> WrapperExitCode:
    """
    Run 'init' and 'plan' against the passed in directory
    :param directory: A directory with the terraform config
    :param skip_iam: A boolean to skip iam changes check
    :param print_diff: A boolean to print diffs for changes
    :param with_colors: A boolean to print diffs using ansi colors
    :param additional_envvars: A dictionary representing additional environment variables to supply
    :return: One of the WrapperExitCode enums
    """

    arguments = ['-lock=false', '-input=false']

    if not with_colors:
        arguments.append('-no-color')

    pr_checker_arguments = ['-var-file=pr_checker.tfvars']
    wrapper_py = os.path.join(SCRIPT_DIR, 'tf')

    command_env = os.environ.copy()
    command_env.update(additional_envvars)

    # We're using --no-resolve-envvars here because we've already resolved the environment variables in
    # the constructor. We are then passing in those environment variables explicitly in the
    # execute_command call below.
    init_exit_code, init_stdout = execute_command(
        [wrapper_py, "--no-resolve-envvars", directory, 'init'] + arguments,
        print_output=False,
        env=command_env
    )

    if init_exit_code:
        print("'terraform init' failed for {}:\n{}".format(directory, "".join(init_stdout)))
        return WrapperExitCode.TERRAFORM_FAILURE

    if os.path.exists('%s/%s' % (directory, 'pr_checker.tfvars')):
        arguments += pr_checker_arguments

    # We're using --no-resolve-envvars here because we've already resolved the environment variables in
    # the constructor. We are then passing in those environment variables explicitly in the
    # execute_command call below.
    plan_exit_code, plan_stdout = execute_command(
        [wrapper_py, "--no-resolve-envvars", directory, 'plan', '-detailed-exitcode'] + arguments,
        print_output=False,
        env=command_env
    )

    if plan_exit_code == PlanExitCode.FAILURE.value:
        print(
            "'terraform plan' failed for {}:\n{}".format(
                directory,
                "".join(plan_stdout)
            )
        )
        return WrapperExitCode.TERRAFORM_FAILURE
    elif print_diff and plan_exit_code == PlanExitCode.SUCCESS_WITH_DIFF.value:
        print(
            "'terraform plan' generated following changes for {}:\n{}".format(
                directory,
                "".join(plan_stdout)
            )
        )

    # Check output for IAM changes
    if skip_iam:
        return WrapperExitCode.SUCCESS
    return check_for_iam_changes(plan_stdout, directory)


def check_for_iam_changes(stdout: List[str], directory: str) -> WrapperExitCode:
    """
    Look for the IAM changes in stdout
    :param stdout: Stdout of the 'plan' command for IAM changes lookup
    :param directory: A directory with the config to be printed along with the notification about IAM changes
    :return: One of the WrapperExitCode enums
    """

    iam_resources = []

    for line in stdout:
        match = re.search(IAM_POLICY_RE, line)
        if match:
            iam_resources.append(match.group(0))
    if iam_resources:
        print("Detected IAM resources modified in {0}:\n{1}\n".format(directory, "\n".join(iam_resources)))
        return WrapperExitCode.IAM_CHANGES

    return WrapperExitCode.SUCCESS


def execute_init_and_plan(
        regular_directories: List[str],
        symlinked_directories: List[str],
        skip_iam: bool,
        print_diff: bool,
        with_colors: bool
) -> WrapperExitCode:
    """
    Execute functions concurrently
    :param regular_directories: Non symlinked directories to be processed in parallel
    :param symlinked_directories: Symlinked directories to be processed one-by-one
    :param skip_iam: A boolean to skip iam changes check
    :param print_diff: A boolean to control printing diffs for changes
    :param with_colors: A boolean to control printing diffs with ansi colors
    :return: exit code
    """
    worst_exit_code = WrapperExitCode.SUCCESS
    # Lookup everyone's environment variables at once so that we get the benefit of Parameter Store calls
    # being cached.
    directory_to_envvars = {
        directory: resolve_envvars(parse_wrapper_configs(find_wrapper_config_files(directory)).envvars)
        for directory in regular_directories + symlinked_directories
    }

    with concurrent.futures.ThreadPoolExecutor(max_workers=5) as executor:
        future_exec = {}
        for directory in regular_directories:
            envvars = directory_to_envvars[directory]
            future = executor.submit(
                init_and_plan_directory,
                directory,
                skip_iam,
                print_diff,
                with_colors,
                envvars,
            )
            future_exec[future] = directory

        for future in concurrent.futures.as_completed(future_exec):
            exit_code = future.result()
            if exit_code != WrapperExitCode.SUCCESS:
                worst_exit_code = max(worst_exit_code, exit_code, key=attrgetter('value'))

    for directory in symlinked_directories:
        envvars = directory_to_envvars[directory]
        exit_code = init_and_plan_directory(directory, skip_iam, print_diff, with_colors, envvars)
        if exit_code != WrapperExitCode.SUCCESS:
            worst_exit_code = max(worst_exit_code, exit_code, key=attrgetter('value'))

    return worst_exit_code


def get_modified_subdirectories(root_directory: str) -> Tuple[List[str], List[str]]:
    """
    Use Git to find which directories have changed and return a list of them
    A changed directory is a directory that has files that changed, or has symlinks to files that
    changed, or uses a module that changed
    :param root_directory: root to search for changed subdirectories from
    :return: A list of "regular" directories and directories that are symlinks which have changed
    """
    changed_files = get_git_changed_files()
    module_usage_map = get_module_usage_map(root_directory)

    # this searches for symlinks and autovars usages at the root_directory
    # therefore it won't run plan if any symlinks or autovars changed outside the root_directory
    # TODO fix that ^
    symlink_map = get_symlinks(root_directory)
    auto_vars_usages = get_auto_var_usages(root_directory)

    # get directories that changed because a file in them changed
    changed_directories = [
        os.path.dirname(changed_file)
        for changed_file in changed_files
    ]

    # filter out any directories without tf files. This could be a directory with just auto.tfvars files
    # or directories with just pipeline files
    # also filter out any directories that don't exist anymore if all files in them were deleted
    changed_directories = [
        directory
        for directory in changed_directories
        if os.path.exists(directory) and any(file.endswith('.tf') for file in os.listdir(directory))
    ]

    # look up each changed path in symlink map to get list of linked paths that also changed
    changed_symlinks = pick_dict_values_by_substring(changed_files, symlink_map)
    changed_symlinks = flatten_collection(changed_symlinks)
    # get set of directories that are symlinks to paths that changed (convert file symlinks to directories)
    changed_symlink_directories = get_directories_for_paths(changed_symlinks)

    # get directories that changed because a module changed
    changed_module_instances = pick_dict_values_by_substring(changed_files, module_usage_map)
    changed_module_instances = flatten_collection(changed_module_instances)

    # get directories that changed because an auto var changed
    changed_auto_vars_instances = pick_dict_values_by_substring(changed_files, auto_vars_usages)
    changed_auto_vars_instances = flatten_collection(changed_auto_vars_instances)

    # we need to check any directory that was changed directly or changed via a module change
    # or is a symlink to a directory that changed or depends on a autovars file that changed
    directories_to_check = (changed_directories + changed_module_instances +
                            changed_symlink_directories + changed_auto_vars_instances)

    # filter out any directories that aren't under our root.
    # We may have got some while following symlinks and module links
    # some directories may also not exist if they were deleted. can't run plan on them
    directories_to_check_under_root = {
        directory
        for directory in directories_to_check
        # if the longest common path of two directories is one of the directories
        # then the other directory must be a child of the first
        if os.path.commonpath([root_directory, directory]) == root_directory and os.path.exists(directory)
    }

    # group directories into regular and symlink paths so downstream code can treat them differently
    regular_directories = [
        directory for directory in directories_to_check_under_root
        if not os.path.islink(directory)
    ]

    symlinked_directories = [
        directory for directory in directories_to_check_under_root
        if os.path.islink(directory)
    ]

    return regular_directories, symlinked_directories


def main():
<<<<<<< HEAD
    version_check(current_version=__version__)
    arguments = docopt(__doc__, version=__version__)
=======
    arguments = docopt(__doc__, version="Terrawrap %s" % __version__)
>>>>>>> 8c9eba73

    skip_iam = arguments['--skip-iam']
    modified_only = arguments['--modified-only']
    print_diff = arguments['--print-diff']
    with_colors = arguments['--with-colors']

    # Get the directory with Terraform config passed to this script as an argument
    config_dir = arguments['<path>']
    if not os.path.isabs(config_dir):
        config_dir = os.path.abspath(os.path.join(CURRENT_DIRECTORY, config_dir))

    if modified_only:
        regular_directories, symlinked_directories = get_modified_subdirectories(config_dir)
    else:
        regular_directories, symlinked_directories = get_subdirectories(config_dir)

    print(
        "Running plan check for regular directories %s and symlink directories %s"
        % (regular_directories, symlinked_directories)
    )

    exit_code = execute_init_and_plan(regular_directories, symlinked_directories, skip_iam, print_diff, with_colors)

    if exit_code == WrapperExitCode.TERRAFORM_FAILURE:
        print("General Terraform failures detected. Check the output above and please resolve any issues.")

    if exit_code == WrapperExitCode.IAM_CHANGES:
        print("IAM changes have been detected. If these changes are intended, please contact the devops team to merge.")

    exit(exit_code.value)


if __name__ == '__main__':
    main()<|MERGE_RESOLUTION|>--- conflicted
+++ resolved
@@ -296,12 +296,8 @@
 
 
 def main():
-<<<<<<< HEAD
     version_check(current_version=__version__)
-    arguments = docopt(__doc__, version=__version__)
-=======
     arguments = docopt(__doc__, version="Terrawrap %s" % __version__)
->>>>>>> 8c9eba73
 
     skip_iam = arguments['--skip-iam']
     modified_only = arguments['--modified-only']
